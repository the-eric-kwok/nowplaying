# Changelog

<<<<<<< HEAD
## 2.0.0-nullsafety.0
- Updated dependencies
- Used the dart migrate tool to migrate to nullsafety
- Removed 2 now-useless null checks
=======
## 1.0.3
- Compiles for the Web platform
>>>>>>> d7956bc0

## 1.0.2
- Add parent bundle id/package name to MusizBrainz UA for recognition of possible commercial app usage
- Expose `DefaultNowPlayingImageResolver` so that it can be extended
- Make track info refresh when app foregrounded
- Change logic re: updating caller when track finshes playing

## 1.0.1
- Meet need to know status of permissions on Android at start up, with breaking change: change `start` method return type from `void` to `Future<void>`

## 0.1.4
- fix bug with image resolution, whereby existing image was discarded

## 0.1.3
- improved image resolution algorithm

## 0.1.2
- deal with shonky iOS now playing information, which variously returns
  images and persistent IDs as empty or zero
- improve in-code documentation

## 0.1.1
- remove unnecessary imports and ChangeNotifier

## 0.1.0
- initial release
- stream of now playing tracks
- optional resolution of missing album art<|MERGE_RESOLUTION|>--- conflicted
+++ resolved
@@ -1,14 +1,12 @@
 # Changelog
 
-<<<<<<< HEAD
 ## 2.0.0-nullsafety.0
 - Updated dependencies
 - Used the dart migrate tool to migrate to nullsafety
 - Removed 2 now-useless null checks
-=======
+
 ## 1.0.3
 - Compiles for the Web platform
->>>>>>> d7956bc0
 
 ## 1.0.2
 - Add parent bundle id/package name to MusizBrainz UA for recognition of possible commercial app usage
